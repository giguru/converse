--- conflicted
+++ resolved
@@ -86,15 +86,11 @@
             index = faiss.index_factory(vector_dim, index_factory, metric_type)
         return index
 
-<<<<<<< HEAD
     def write_documents(self,
                         documents: Union[List[dict],
                         List[Document]],
                         index: Optional[str] = None,
                         embeddingRetriever: NeuralRetrieverPipelineStep = None):
-=======
-    def write_documents(self, documents: List[Document], index: Optional[str] = None):
->>>>>>> cbdba4e7
         """
         Add new documents to the DocumentStore.
         :param documents: List of `Documents`. If they already contain the embeddings, we'll index them right away
